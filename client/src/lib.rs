#![feature(let_chains)]
#[macro_use]
mod utils;
mod tokioio;
mod wrappers;

use fastwebsockets::{Frame, OpCode, Payload, Role, WebSocket};
use tokio::io::AsyncWriteExt;
use tokioio::TokioIo;
use utils::{ReplaceErr, UriExt};
use wrappers::{IncomingBody, WsStreamWrapper};

use std::sync::Arc;

use async_compression::tokio::bufread as async_comp;
use bytes::Bytes;
use futures_util::StreamExt;
use http::{uri, HeaderName, HeaderValue, Request, Response};
use hyper::{
    body::Incoming,
    client::conn::http1::{handshake, Builder},
    Uri,
};
use js_sys::{Array, Function, Object, Reflect, Uint8Array};
use penguin_mux_wasm::{Multiplexor, MuxStream};
use tokio_rustls::{client::TlsStream, rustls, rustls::RootCertStore, TlsConnector};
use tokio_util::{
    either::Either,
    io::{ReaderStream, StreamReader},
};
use wasm_bindgen::prelude::*;
use web_sys::TextEncoder;

type HttpBody = http_body_util::Full<Bytes>;

#[derive(Debug)]
enum WsTcpResponse {
    Success(Response<Incoming>),
    Redirect((Response<Incoming>, http::Request<HttpBody>, Uri)),
}

enum WsTcpCompression {
    Brotli,
    Gzip,
}

type WsTcpTlsStream = TlsStream<MuxStream<WsStreamWrapper>>;
type WsTcpUnencryptedStream = MuxStream<WsStreamWrapper>;
type WsTcpStream = Either<WsTcpTlsStream, WsTcpUnencryptedStream>;

async fn send_req(
    req: http::Request<HttpBody>,
    should_redirect: bool,
    io: WsTcpStream,
) -> Result<WsTcpResponse, JsError> {
    let (mut req_sender, conn) = Builder::new()
        .title_case_headers(true)
        .preserve_header_case(true)
        .handshake(TokioIo::new(io))
        .await
        .replace_err("Failed to connect to host")?;

    wasm_bindgen_futures::spawn_local(async move {
        if let Err(e) = conn.await {
            error!("wstcp: error in muxed hyper connection! {:?}", e);
        }
    });

    let new_req = if should_redirect {
        Some(req.clone())
    } else {
        None
    };

    let res = req_sender
        .send_request(req)
        .await
        .replace_err("Failed to send request");
    match res {
        Ok(res) => {
            if utils::is_redirect(res.status().as_u16())
                && let Some(mut new_req) = new_req
                && let Some(location) = res.headers().get("Location")
                && let Ok(redirect_url) = new_req.uri().get_redirect(location)
                && let Some(redirect_url_authority) = redirect_url
                    .clone()
                    .authority()
                    .replace_err("Redirect URL must have an authority")
                    .ok()
            {
                let should_strip = new_req.uri().is_same_host(&redirect_url);
                if should_strip {
                    new_req.headers_mut().remove("authorization");
                    new_req.headers_mut().remove("cookie");
                    new_req.headers_mut().remove("www-authenticate");
                }
                let new_url = redirect_url.clone();
                *new_req.uri_mut() = redirect_url;
                new_req.headers_mut().insert(
                    "Host",
                    HeaderValue::from_str(redirect_url_authority.as_str())?,
                );
                Ok(WsTcpResponse::Redirect((res, new_req, new_url)))
            } else {
                Ok(WsTcpResponse::Success(res))
            }
        }
        Err(err) => Err(err),
    }
}

#[wasm_bindgen(start)]
async fn start() {
    utils::set_panic_hook();
}

#[wasm_bindgen]
pub struct WsTcp {
    rustls_config: Arc<rustls::ClientConfig>,
    mux: Multiplexor<WsStreamWrapper>,
    useragent: String,
    redirect_limit: usize,
}

#[wasm_bindgen]
impl WsTcp {
    #[wasm_bindgen(constructor)]
    pub async fn new(
        ws_url: String,
        useragent: String,
        redirect_limit: usize,
    ) -> Result<WsTcp, JsError> {
        let ws_uri = ws_url
            .parse::<uri::Uri>()
            .replace_err("Failed to parse websocket url")?;

        let ws_uri_scheme = ws_uri
            .scheme_str()
            .replace_err("Websocket URL must have a scheme")?;
        if ws_uri_scheme != "ws" && ws_uri_scheme != "wss" {
            return Err(JsError::new("Scheme must be either `ws` or `wss`"));
        }

        debug!("connecting to ws {:?}", ws_url);
        let ws = WsStreamWrapper::connect(ws_url, None)
            .await
            .replace_err("Failed to connect to websocket")?;
        debug!("connected!");
        let mux = Multiplexor::new(ws, penguin_mux_wasm::Role::Client, None, None);

        let mut certstore = RootCertStore::empty();
        certstore.extend(webpki_roots::TLS_SERVER_ROOTS.iter().cloned());

        let rustls_config = Arc::new(
            rustls::ClientConfig::builder()
                .with_root_certificates(certstore)
                .with_no_client_auth(),
        );

        Ok(WsTcp {
            mux,
            rustls_config,
            useragent,
            redirect_limit,
        })
    }

    async fn get_http_io(&self, url: &Uri) -> Result<WsTcpStream, JsError> {
        let url_host = url.host().replace_err("URL must have a host")?;
        let url_port = utils::get_url_port(url)?;
        let channel = self
            .mux
            .client_new_stream_channel(url_host.as_bytes(), url_port)
            .await
            .replace_err("Failed to create multiplexor channel")?;

        if *url.scheme().replace_err("URL must have a scheme")? == uri::Scheme::HTTPS {
            let cloned_uri = url_host.to_string().clone();
            let connector = TlsConnector::from(self.rustls_config.clone());
            let io = connector
                .connect(
                    cloned_uri
                        .try_into()
                        .replace_err("Failed to parse URL (rustls)")?,
                    channel,
                )
                .await
                .replace_err("Failed to perform TLS handshake")?;
            Ok(WsTcpStream::Left(io))
        } else {
            Ok(WsTcpStream::Right(channel))
        }
    }

    #[wasm_bindgen]
    pub async fn connect_ws(
        &self,
        url: String,
        protocols: Vec<String>,
        onopen: Function,
        onclose: Function,
        onmessage: Function,
        onerror: Function,
        host: String,
    ) -> Result<JsValue, JsError> {
        onopen.call0(&Object::default());
        let uri = url.parse::<uri::Uri>().replace_err("Failed to parse URL")?;
        let mut io = self.get_http_io(&uri).await?;

        let mut a = WebSocket::after_handshake(io, fastwebsockets::Role::Client);
        a.set_writev(false);
        a.set_auto_close(true);
        a.set_auto_pong(true);
        a.write_frame(Frame::new(
            true,
            OpCode::Text,
            None,
            Payload::Owned(b"aasdfdfhsdfhkadfhsdfkhjasfkajdfhaksjhfkadhfkashdfkhsd".to_vec()),
        ))
        .await;

        // .await
        // .replace_err("Failed to connect to host")?;

        let closure = Closure::<dyn FnMut(JsValue)>::new(move |data: JsValue| {
            log!("WaeASDASd");
        });
        Ok(closure.into_js_value())
    }
    async fn send_req(
        &self,
        req: http::Request<HttpBody>,
        should_redirect: bool,
    ) -> Result<(hyper::Response<Incoming>, Uri, bool), JsError> {
        let mut redirected = false;
        let uri = req.uri().clone();
        let mut current_resp: WsTcpResponse =
            send_req(req, should_redirect, self.get_http_io(&uri).await?).await?;
        for _ in 0..self.redirect_limit - 1 {
            match current_resp {
                WsTcpResponse::Success(_) => break,
                WsTcpResponse::Redirect((_, req, new_url)) => {
                    redirected = true;
                    current_resp =
                        send_req(req, should_redirect, self.get_http_io(&new_url).await?).await?
                }
            }
        }

        match current_resp {
            WsTcpResponse::Success(resp) => Ok((resp, uri, redirected)),
            WsTcpResponse::Redirect((resp, _, new_url)) => Ok((resp, new_url, redirected)),
        }
    }

    pub async fn fetch(&self, url: String, options: Object) -> Result<web_sys::Response, JsError> {
        let uri = url.parse::<uri::Uri>().replace_err("Failed to parse URL")?;
        let uri_scheme = uri.scheme().replace_err("URL must have a scheme")?;
        if *uri_scheme != uri::Scheme::HTTP && *uri_scheme != uri::Scheme::HTTPS {
            return Err(jerr!("Scheme must be either `http` or `https`"));
        }
        let uri_host = uri.host().replace_err("URL must have a host")?;

        let req_method_string: String = match Reflect::get(&options, &jval!("method")) {
            Ok(val) => val.as_string().unwrap_or("GET".to_string()),
            Err(_) => "GET".to_string(),
        };
        let req_method: http::Method =
            http::Method::try_from(<String as AsRef<str>>::as_ref(&req_method_string))
                .replace_err("Invalid http method")?;

        let req_should_redirect = match Reflect::get(&options, &jval!("redirect")) {
            Ok(val) => !matches!(
                val.as_string().unwrap_or_default().as_str(),
                "error" | "manual"
            ),
            Err(_) => true,
        };

        let body_jsvalue: Option<JsValue> = Reflect::get(&options, &jval!("body")).ok();
        let body = if let Some(val) = body_jsvalue {
            if val.is_string() {
                let str = val
                    .as_string()
                    .replace_err("Failed to get string from body")?;
                let encoder =
                    TextEncoder::new().replace_err("Failed to create TextEncoder for body")?;
                let encoded = encoder.encode_with_input(str.as_ref());
                Some(encoded)
            } else {
                Some(Uint8Array::new(&val).to_vec())
            }
        } else {
            None
        };

        let body_bytes: Bytes = match body {
            Some(vec) => Bytes::from(vec),
            None => Bytes::new(),
        };

        let headers: Option<Vec<Vec<String>>> = Reflect::get(&options, &jval!("headers"))
            .map(|val| {
                if val.is_truthy() {
                    Some(utils::entries_of_object(&Object::from(val)))
                } else {
                    None
                }
            })
            .unwrap_or(None);

        let mut builder = Request::builder().uri(uri.clone()).method(req_method);

        let headers_map = builder.headers_mut().replace_err("Failed to get headers")?;
        headers_map.insert("Accept-Encoding", HeaderValue::from_str("gzip, br")?);
        headers_map.insert("Connection", HeaderValue::from_str("close")?);
        headers_map.insert("User-Agent", HeaderValue::from_str(&self.useragent)?);
        headers_map.insert("Host", HeaderValue::from_str(uri_host)?);
        if body_bytes.is_empty() {
            headers_map.insert("Content-Length", HeaderValue::from_str("0")?);
        }

        if let Some(headers) = headers {
            for hdr in headers {
                headers_map.insert(
                    HeaderName::from_bytes(hdr[0].as_bytes())
                        .replace_err("Failed to get hdr name")?,
                    HeaderValue::from_str(hdr[1].clone().as_ref())
                        .replace_err("Failed to get hdr value")?,
                );
            }
        }

        let request = builder
            .body(HttpBody::new(body_bytes))
            .replace_err("Failed to make request")?;

        let (resp, last_url, req_redirected) = self.send_req(request, req_should_redirect).await?;

        let resp_headers_raw = resp.headers().clone();

        let resp_headers_jsarray = resp
            .headers()
            .iter()
            .filter_map(|val| {
                Some(Array::of2(
                    &jval!(val.0.as_str()),
                    &jval!(val.1.to_str().ok()?),
                ))
            })
            .collect::<Array>();

        let resp_headers = Object::from_entries(&resp_headers_jsarray)
            .replace_err("Failed to create response headers object")?;

        let mut respinit = web_sys::ResponseInit::new();
        respinit
            .headers(&resp_headers)
            .status(resp.status().as_u16())
            .status_text(resp.status().canonical_reason().unwrap_or_default());

        let compression = match resp
            .headers()
            .get("Content-Encoding")
            .and_then(|val| val.to_str().ok())
            .unwrap_or_default()
        {
            "gzip" => Some(WsTcpCompression::Gzip),
            "br" => Some(WsTcpCompression::Brotli),
            _ => None,
        };

        let incoming_body = IncomingBody::new(resp.into_body());
        let decompressed_body = match compression {
            Some(alg) => match alg {
                WsTcpCompression::Gzip => Either::Left(Either::Left(ReaderStream::new(
                    async_comp::GzipDecoder::new(StreamReader::new(incoming_body)),
                ))),
                WsTcpCompression::Brotli => Either::Left(Either::Right(ReaderStream::new(
                    async_comp::BrotliDecoder::new(StreamReader::new(incoming_body)),
                ))),
            },
            None => Either::Right(incoming_body),
        };
        let stream = wasm_streams::ReadableStream::from_stream(decompressed_body.map(|x| {
            Ok(Uint8Array::from(
                x.replace_err_jv("Failed to get frame from response")?
                    .as_ref(),
            )
            .into())
        }));

        let resp = web_sys::Response::new_with_opt_readable_stream_and_init(
            Some(&stream.into_raw()),
            &respinit,
        )
        .replace_err("Failed to make response")?;

        Object::define_property(
            &resp,
            &jval!("url"),
            &utils::define_property_obj(jval!(last_url.to_string()), false)
                .replace_err("Failed to make define_property object for url")?,
        );

        Object::define_property(
            &resp,
            &jval!("redirected"),
            &utils::define_property_obj(jval!(req_redirected), false)
                .replace_err("Failed to make define_property object for redirected")?,
        );

        let raw_headers = Object::new();
        for (k, v) in resp_headers_raw.iter() {
            if let Ok(jv) = Reflect::get(&raw_headers, &jval!(k.to_string())) {
                if jv.is_array() {
                    let arr = Array::from(&jv);
<<<<<<< HEAD
                    arr.push(&jval!(v.to_str().unwrap().to_string()));
                    let _ = Reflect::set(&raw_headers, &jval!(k.to_string()), &arr);
                } else if !jv.is_falsy() {
                    let arr = Array::new();
                    arr.push(&jv);
                    arr.push(&jval!(v.to_str().unwrap().to_string()));
                    let _ = Reflect::set(&raw_headers, &jval!(k.to_string()), &arr);
=======
                    arr.push(&jval!(v.to_str()?.to_string()));
                    let _ = Reflect::set(&raw_headers, &jval!(k.to_string()), &arr);
                } else if jv.is_truthy() {
                    let _ = Reflect::set(
                        &raw_headers,
                        &jval!(k.to_string()),
                        &Array::of2(&jv, &jval!(v.to_str()?.to_string())),
                    );
>>>>>>> bbca565c
                } else {
                    let _ = Reflect::set(
                        &raw_headers,
                        &jval!(k.to_string()),
                        &jval!(v.to_str()?.to_string()),
                    );
                }
            }
        }
        Object::define_property(
            &resp,
            &jval!("rawHeaders"),
            &utils::define_property_obj(jval!(&raw_headers), false).replace_err("wjat!!")?,
        );

        Ok(resp)
    }
}<|MERGE_RESOLUTION|>--- conflicted
+++ resolved
@@ -415,7 +415,6 @@
             if let Ok(jv) = Reflect::get(&raw_headers, &jval!(k.to_string())) {
                 if jv.is_array() {
                     let arr = Array::from(&jv);
-<<<<<<< HEAD
                     arr.push(&jval!(v.to_str().unwrap().to_string()));
                     let _ = Reflect::set(&raw_headers, &jval!(k.to_string()), &arr);
                 } else if !jv.is_falsy() {
@@ -423,16 +422,13 @@
                     arr.push(&jv);
                     arr.push(&jval!(v.to_str().unwrap().to_string()));
                     let _ = Reflect::set(&raw_headers, &jval!(k.to_string()), &arr);
-=======
-                    arr.push(&jval!(v.to_str()?.to_string()));
-                    let _ = Reflect::set(&raw_headers, &jval!(k.to_string()), &arr);
-                } else if jv.is_truthy() {
+                } else {
+
                     let _ = Reflect::set(
                         &raw_headers,
                         &jval!(k.to_string()),
                         &Array::of2(&jv, &jval!(v.to_str()?.to_string())),
                     );
->>>>>>> bbca565c
                 } else {
                     let _ = Reflect::set(
                         &raw_headers,
