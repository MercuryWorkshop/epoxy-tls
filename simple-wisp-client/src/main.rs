--- conflicted
+++ resolved
@@ -52,10 +52,9 @@
         .ok_or(StrError::new("no src port"))?
         .parse()?;
 
-    let addr_path= std::env::args()
+    let addr_path = std::env::args()
         .nth(3)
         .ok_or(StrError::new("no src path"))?;
-
 
     let addr_dest = std::env::args()
         .nth(4)
@@ -79,11 +78,7 @@
     };
     let req = Request::builder()
         .method("GET")
-<<<<<<< HEAD
         .uri(addr_path)
-=======
-        .uri("/")
->>>>>>> 5a24f534
         .header("Host", &addr)
         .header(UPGRADE, "websocket")
         .header(CONNECTION, "upgrade")
